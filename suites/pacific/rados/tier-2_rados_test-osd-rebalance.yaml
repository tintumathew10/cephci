# Suite contains tests related to osd re-balance upon OSD addition / removal
# conf - conf/pacific/rados/11-node-cluster.yaml
tests:
  - test:
      name: setup install pre-requisistes
      desc: Setup phase to deploy the required pre-requisites for running the tests.
      module: install_prereq.py
      abort-on-fail: true

  - test:
      name: cluster deployment
      desc: Execute the cluster deployment workflow.
      module: test_cephadm.py
      polarion-id:
      config:
        verify_cluster_health: true
        steps:
          - config:
              command: bootstrap
              service: cephadm
              base_cmd_args:
                verbose: true
              args:
                mon-ip: node1
                orphan-initial-daemons: true
          - config:
              command: add_hosts
              service: host
              args:
                attach_ip_address: true
                labels: apply-all-labels
          - config:
              command: apply
              service: mgr
              args:
                placement:
                  label: mgr
          - config:
              command: apply
              service: mon
              args:
                placement:
                  label: mon
          - config:
              command: apply
              service: osd
              args:
                all-available-devices: true
          - config:
              command: shell
              args: # arguments to ceph orch
                - ceph
                - fs
                - volume
                - create
                - cephfs
          - config:
              command: apply
              service: mds
              base_cmd_args: # arguments to ceph orch
                verbose: true
              pos_args:
                - cephfs              # name of the filesystem
              args:
                placement:
                  nodes:
                    - node2
                    - node6
                  limit: 2            # no of daemons
                  sep: " "            # separator to be used for placements
      destroy-cluster: false
      abort-on-fail: true

  - test:
      name: Configure client admin
      desc: Configures client admin node on cluster
      module: test_client.py
      polarion-id:
      config:
        command: add
        id: client.1                      # client Id (<type>.<Id>)
        node: node8                       # client node
        install_packages:
          - ceph-common
        copy_admin_keyring: true          # Copy admin keyring to node
        caps: # authorize client capabilities
          mon: "allow *"
          osd: "allow *"
          mds: "allow *"
          mgr: "allow *"

  - test:
      name: Robust rebalancing - osd replacement
      module: test_osd_rebalance.py
      desc: Remove and add osd to verify data migration
      polarion-id: CEPH-9205, CEPH-9170
      abort-on-fail: true
      config:
        create_pools:
          - create_pool:
              pool_name: pool_p1
              pg_num: 64
              rados_write_duration: 50
              byte_size: 1024
              pool_type: replicated
              osd_max_backfills: 16
              osd_recovery_max_active: 16
        delete_pools:
          - pool_p1

  - test:
      name: ceph osd df stats
      module: test_osd_df.py
      desc: Mark osd out and inspect stats change in ceph osd df
      polarion-id: CEPH-10787
      abort-on-fail: true
      config:
        run_iteration: 3
        create_pool: true
        pool_name: test-osd-df
        write_iteration: 4
<<<<<<< HEAD
        delete_pool: true

  - test:
      name: ObjectStore block stats verification
      module: test_objectstore_block.py
      desc: Reduce data from an object and verify the decrease in blocks
      polarion-id: CEPH-83571714
      abort-on-fail: true
      config:
        create_pool: true
        pool_name: test-objectstore
        write_iteration: 3
=======
>>>>>>> b7bf3bea
        delete_pool: true<|MERGE_RESOLUTION|>--- conflicted
+++ resolved
@@ -119,7 +119,6 @@
         create_pool: true
         pool_name: test-osd-df
         write_iteration: 4
-<<<<<<< HEAD
         delete_pool: true
 
   - test:
@@ -132,6 +131,4 @@
         create_pool: true
         pool_name: test-objectstore
         write_iteration: 3
-=======
->>>>>>> b7bf3bea
         delete_pool: true
#=====================================================================================
# Metadata file for 5.2 RHCS release version.
# Single file to specify test suites to be executed for all regression (perbuild) and periodical tests
# as per defined in each stages.
# Each stage will execute in sequential pattern.
# Contains all Default parameter used for Execution when no override is specified.
# parameter required to create a similar custom file is suite name, suite yaml file, global configuration file,
# platform, rhbuild, inventory and metadata information like frequency of execution, tier, cloud type, functional group and stage.
#=====================================================================================
- name: "Tier-0 test suite at 5x for quick build qualification"
  suite: "suites/pacific/cephadm/tier-0.yaml"
  global-conf: "conf/pacific/cephadm/tier-0.yaml"
  platform: "rhel-8"
  rhbuild: "5.2"
  inventory:
    openstack: "conf/inventory/rhel-8-latest.yaml"
    ibmc: "conf/inventory/ibm-vpc-rhel-8-latest.yaml"
  metadata:
    - perbuild
    - tier-0
    - openstack
    - ibmc
    - dmfg
    - stage-1

- name: "Deploy 5x cluster and apply services through cli"
  suite: "suites/pacific/cephadm/tier-0_5-1_cephadm.yaml"
  global-conf: "conf/pacific/cephadm/sanity-cephadm.yaml"
  platform: "rhel-8"
  rhbuild: "5.2"
  inventory:
    openstack: "conf/inventory/rhel-8-latest.yaml"
    ibmc: "conf/inventory/ibm-vpc-rhel-8-latest.yaml"
  metadata:
    - perbuild
    - tier-1
    - openstack
    - ibmc
    - dmfg
    - stage-1

- name: "Deploy all services at 5x using a spec file"
  suite: "suites/pacific/cephadm/test-container-cli-args.yaml"
  global-conf: "conf/pacific/cephadm/test-container-cli-args.yaml"
  platform: "rhel-8"
  rhbuild: "5.2"
  inventory:
    openstack: "conf/inventory/rhel-8-latest.yaml"
    ibmc: "conf/inventory/ibm-vpc-rhel-8-latest.yaml"
  metadata:
    - perbuild
    - tier-1
    - openstack
    - ibmc
    - dmfg
    - stage-1

- name: "Upgrade cluster from 5x GA to 5x latest"
  suite: "suites/pacific/upgrades/tier-1_upgrade_cephadm.yaml"
  global-conf: "conf/pacific/upgrades/tier-1_upgrade_cephadm.yaml"
  platform: "rhel-8"
  rhbuild: "5.2"
  inventory:
    openstack: "conf/inventory/rhel-8-latest.yaml"
    ibmc: "conf/inventory/ibm-vpc-rhel-8-latest.yaml"
  metadata:
    - perbuild
    - tier-1
    - openstack
    - ibmc
    - upgrades
    - dmfg
    - stage-2

- name: "Upgrade cluster from 4x RPM to 5x containerised"
  suite: "suites/pacific/upgrades/tier-1_upgrade_test-4x-to-5x-rpm.yaml"
  global-conf: "conf/pacific/upgrades/upgrades.yaml"
  platform: "rhel-8"
  rhbuild: "5.2"
  inventory:
    openstack: "conf/inventory/rhel-8-latest.yaml"
    ibmc: "conf/inventory/ibm-vpc-rhel-8-latest.yaml"
  metadata:
    - perbuild
    - tier-2
    - openstack
    - ibmc
    - upgrades
    - dmfg
    - stage-1

- name: "Bootstrap cluster with skip dashboard and custom ceph directory testing"
  suite: "suites/pacific/cephadm/tier-1_skip_dashboard.yaml"
  global-conf: "conf/pacific/cephadm/tier-1_3node_cephadm_bootstrap.yaml"
  platform: "rhel-8"
  rhbuild: "5.2"
  inventory:
    openstack: "conf/inventory/rhel-8-latest.yaml"
    ibmc: "conf/inventory/ibm-vpc-rhel-8-latest.yaml"
  metadata:
    - periodical
    - tier-2
    - openstack
    - ibmc
    - dmfg
    - stage-1

- name: "Bootstrap cluster with custom ssl dashboard port and apply-spec"
  suite: "suites/pacific/cephadm/tier-1_ssl_dashboard_port.yaml"
  global-conf: "conf/pacific/cephadm/tier-1_3node_cephadm_bootstrap.yaml"
  platform: "rhel-8"
  rhbuild: "5.2"
  inventory:
    openstack: "conf/inventory/rhel-8-latest.yaml"
    ibmc: "conf/inventory/ibm-vpc-rhel-8-latest.yaml"
  metadata:
    - periodical
    - tier-2
    - openstack
    - ibmc
    - dmfg
    - stage-2

- name: "Test multiple path upgrade to 5x latest"
  suite: "suites/pacific/upgrades/tier-2_upgrade_test-multi-path-upgrade-to-5-latest.yaml"
  global-conf: "conf/pacific/upgrades/tier-1_upgrade_cephadm.yaml"
  platform: "rhel-8"
  rhbuild: "5.2"
  inventory:
    openstack: "conf/inventory/rhel-8-latest.yaml"
    ibmc: "conf/inventory/ibm-vpc-rhel-8-latest.yaml"
  metadata:
    - periodical
    - tier-2
    - openstack
    - ibmc
    - upgrades
    - dmfg
    - stage-2

- name: "Testing scale up and scale down functionality after upgrade from 4x cdn to 5x latest"
  suite: "suites/pacific/upgrades/tier-2_dmfg_test-elasticity-after-upgrade-from-4-cdn-to-5-latest.yaml"
  global-conf: "conf/pacific/upgrades/10-node-cluster-with-6-pools.yaml"
  platform: "rhel-8"
  rhbuild: "5.2"
  inventory:
    openstack: "conf/inventory/rhel-8-latest.yaml"
    ibmc: "conf/inventory/ibm-vpc-rhel-8-latest.yaml"
  metadata:
    - periodical
    - tier-3
    - openstack
    - ibmc
    - upgrades
    - dmfg
    - stage-1

- name: "Testing scale up and scale down functionality after upgrade from 5x cdn to 5x latest"
  suite: "suites/pacific/upgrades/tier-2_dmfg_test-elasticity-after-upgrade-from-5-cdn-to-5-latest.yaml"
  global-conf: "conf/pacific/upgrades/10-node-cluster-with-6-pools.yaml"
  platform: "rhel-8"
  rhbuild: "5.2"
  inventory:
    openstack: "conf/inventory/rhel-8-latest.yaml"
    ibmc: "conf/inventory/ibm-vpc-rhel-8-latest.yaml"
  metadata:
    - periodical
    - tier-3
    - openstack
    - ibmc
    - upgrades
    - dmfg
    - stage-2

- name: "Tier-0 test suite for 5x for RBD sanity"
  suite: "suites/pacific/rbd/tier-0_rbd.yaml"
  global-conf: "conf/pacific/rbd/tier-0_rbd.yaml"
  platform: "rhel-8"
  rhbuild: "5.2"
  inventory:
    openstack: "conf/inventory/rhel-8-latest.yaml"
    ibmc: "conf/inventory/ibm-vpc-rhel-8-latest.yaml"
  metadata:
    - perbuild
    - tier-0
    - openstack
    - ibmc
    - rbd

- name: "Tier-1 test suite for 5x for RBD-mirror functionality"
  suite: "suites/pacific/rbd/tier-1_rbd_mirror.yaml"
  global-conf: "conf/pacific/rbd/tier-1_rbd_mirror.yaml"
  platform: "rhel-8"
  rhbuild: "5.2"
  inventory:
    openstack: "conf/inventory/rhel-8-latest.yaml"
    ibmc: "conf/inventory/ibm-vpc-rhel-8-latest.yaml"
  metadata:
    - perbuild
    - tier-0
    - openstack
    - ibmc
    - rbd

- name: "Tier-1 test suite for 5x for RBD functionality"
  suite: "suites/pacific/rbd/tier-1_rbd.yaml"
  global-conf: "conf/pacific/rbd/tier-0_rbd.yaml"
  platform: "rhel-8"
  rhbuild: "5.2"
  inventory:
    openstack: "conf/inventory/rhel-8-latest.yaml"
    ibmc: "conf/inventory/ibm-vpc-rhel-8-latest.yaml"
  metadata:
    - perbuild
    - tier-1
    - openstack
    - ibmc
    - rbd

- name: "Tier-2 test suite for 5x - RBD functionality"
  suite: "suites/pacific/rbd/tier-2_rbd_regression.yaml"
  global-conf: "conf/pacific/rbd/tier-0_rbd.yaml"
  platform: "rhel-8"
  rhbuild: "5.2"
  inventory:
    openstack: "conf/inventory/rhel-8-latest.yaml"
    ibmc: "conf/inventory/ibm-vpc-rhel-8-latest.yaml"
  metadata:
    - periodical
    - tier-2
    - openstack
    - ibmc
    - rbd

- name: "Tier-2 test suite for 5x - RBD CLI regression"
  suite: "suites/pacific/rbd/tier-2_rbd_cli_regression.yaml"
  global-conf: "conf/pacific/rbd/tier-0_rbd.yaml"
  platform: "rhel-8"
  rhbuild: "5.2"
  inventory:
    openstack: "conf/inventory/rhel-8-latest.yaml"
    ibmc: "conf/inventory/ibm-vpc-rhel-8-latest.yaml"
  metadata:
    - periodical
    - tier-2
    - openstack
    - ibmc
    - rbd

<<<<<<< HEAD
- name: "Tier-2 RGW bucket notification on the latest development build"
  suite: "suites/pacific/rgw/tier-2_rgw_test-bucket-notifications.yaml"
=======
- name: "Testing RADOS basic regression scenarios"
  suite: "suites/pacific/rados/tier-2_rados_basic_regression.yaml"
  global-conf: "conf/pacific/rados/7-node-cluster.yaml"
  platform: "rhel-8"
  rhbuild: "5.2"
  inventory:
    openstack: "conf/inventory/rhel-8-latest.yaml"
    ibmc: "conf/inventory/ibm-vpc-rhel-8-latest.yaml"
  metadata:
    - perbuild
    - tier-2
    - openstack
    - ibmc
    - rados

- name: "Testing RADOS EC Pool recovery"
  suite: "suites/pacific/rados/tier-2_rados_ec-pool_recovery.yaml"
  global-conf: "conf/pacific/rados/11-node-cluster.yaml"
  platform: "rhel-8"
  rhbuild: "5.2"
  inventory:
    openstack: "conf/inventory/rhel-8-latest.yaml"
    ibmc: "conf/inventory/ibm-vpc-rhel-8-latest.yaml"
  metadata:
    - perbuild
    - tier-2
    - openstack
    - ibmc
    - rados

- name: "Testing RADOS robust osd rebalance scenarios"
  suite: "suites/pacific/rados/tier-2_rados_test-osd-rebalance.yaml"
  global-conf: "conf/pacific/rados/11-node-cluster.yaml"
  platform: "rhel-8"
  rhbuild: "5.2"
  inventory:
    openstack: "conf/inventory/rhel-8-latest.yaml"
    ibmc: "conf/inventory/ibm-vpc-rhel-8-latest.yaml"
  metadata:
    - perbuild
    - tier-2
    - openstack
    - ibmc
    - rados

- name: "RADOS regression testing for stretched Clusters"
  suite: "suites/pacific/rados/tier-2_rados_test-stretch-mode.yaml"
  global-conf: "conf/pacific/rados/11-node-cluster.yaml"
  platform: "rhel-8"
  rhbuild: "5.2"
  inventory:
    openstack: "conf/inventory/rhel-8-latest.yaml"
    ibmc: "conf/inventory/ibm-vpc-rhel-8-latest.yaml"
  metadata:
    - perbuild
    - tier-2
    - openstack
    - ibmc
    - rados

- name: "RADOS regression for testing various pool functionalities"
  suite: "suites/pacific/rados/tier-3_rados_test-pool-functionalities.yaml"
  global-conf: "conf/pacific/rados/11-node-cluster.yaml"
  platform: "rhel-8"
  rhbuild: "5.2"
  inventory:
    openstack: "conf/inventory/rhel-8-latest.yaml"
    ibmc: "conf/inventory/ibm-vpc-rhel-8-latest.yaml"
  metadata:
    - periodical
    - tier-2
    - openstack
    - ibmc
    - rados

- name: "RADOS regression testing for Scrubbing scenarios"
  suite: "suites/pacific/rados/tier-3_rados_test-scrubbing.yaml"
  global-conf: "conf/pacific/rados/7-node-cluster.yaml"
  platform: "rhel-8"
  rhbuild: "5.2"
  inventory:
    openstack: "conf/inventory/rhel-8-latest.yaml"
    ibmc: "conf/inventory/ibm-vpc-rhel-8-latest.yaml"
  metadata:
    - periodical
    - tier-3
    - openstack
    - ibmc
    - rados

- name: "Testing RADOS regression for ec pool osd rebalance"
  suite: "suites/pacific/rados/tier-3_rados_test-ecpool-osd-rebalance.yaml"
  global-conf: "conf/pacific/rados/11-node-cluster.yaml"
  platform: "rhel-8"
  rhbuild: "5.2"
  inventory:
    openstack: "conf/inventory/rhel-8-latest.yaml"
    ibmc: "conf/inventory/ibm-vpc-rhel-8-latest.yaml"
  metadata:
    - periodical
    - tier-2
    - openstack
    - ibmc
    - rados

- name: "Testing RADOS regression for in-progress osd rebalance"
  suite: "suites/pacific/rados/tier-3_rados_test-osd-inprogress-rebalance.yaml"
  global-conf: "conf/pacific/rados/11-node-cluster.yaml"
  platform: "rhel-8"
  rhbuild: "5.2"
  inventory:
    openstack: "conf/inventory/rhel-8-latest.yaml"
    ibmc: "conf/inventory/ibm-vpc-rhel-8-latest.yaml"
  metadata:
    - periodical
    - tier-2
    - openstack
    - ibmc
    - rados

- name: "Testing RADOS regression for Stretch mode upgrade"
  suite: "suites/pacific/rados/tier-3_rados_test-stretch-mode-upgrade.yaml"
  global-conf: "conf/pacific/rados/11-node-cluster.yaml"
  platform: "rhel-8"
  rhbuild: "5.2"
  inventory:
    openstack: "conf/inventory/rhel-8-latest.yaml"
    ibmc: "conf/inventory/ibm-vpc-rhel-8-latest.yaml"
  metadata:
    - periodical
    - tier-1
    - openstack
    - ibmc
    - rados

- name: "RADOS regression testing for Mon DB trimming"
  suite: "suites/pacific/rados/tier-3_rados_test-mon-db-trimming.yaml"
  global-conf: "conf/pacific/rados/11-node-cluster.yaml"
  platform: "rhel-8"
  rhbuild: "5.2"
  inventory:
    openstack: "conf/inventory/rhel-8-latest.yaml"
    ibmc: "conf/inventory/ibm-vpc-rhel-8-latest.yaml"
  metadata:
    - perbuild
    - tier-2
    - openstack
    - ibmc
    - rados

- name: "RADOS regression testing osd rebalance with many pools"
  suite: "suites/pacific/rados/tier-3_rados_test-osd-rebalance.yaml"
  global-conf: "conf/pacific/rados/11-node-cluster.yaml"
  platform: "rhel-8"
  rhbuild: "5.2"
  inventory:
    openstack: "conf/inventory/rhel-8-latest.yaml"
    ibmc: "conf/inventory/ibm-vpc-rhel-8-latest.yaml"
  metadata:
    - perbuild
    - tier-2
    - openstack
    - ibmc
    - rados

- name: "Tier-0 test suite for 5x for RGW sanity"
  suite: "suites/pacific/rgw/tier-0_rgw.yaml"
  global-conf: "conf/pacific/rgw/tier-0_rgw.yaml"
  platform: "rhel-8"
  rhbuild: "5.2"
  inventory:
    openstack: "conf/inventory/rhel-8-latest.yaml"
    ibmc: "conf/inventory/ibm-vpc-rhel-8-latest.yaml"
  metadata:
    - perbuild
    - tier-0
    - openstack
    - ibmc
    - rgw

- name: "Testing RGW ecpool Multisite Verifying Data from Primary"
  suite: "suites/pacific/rgw/tier-1_rgw_ecpool_test-ms-verify-io-from-primary.yaml"
  global-conf: "conf/pacific/rgw/ms-ec-profile-4+2-cluster.yaml"
  platform: "rhel-8"
  rhbuild: "5.2"
  inventory:
    openstack: "conf/inventory/rhel-8-latest.yaml"
    ibmc: "conf/inventory/ibm-vpc-rhel-8-latest.yaml"
  metadata:
    - perbuild
    - tier-1
    - openstack
    - ibmc
    - rgw

- name: "Testing Rgw Multisite Secondary to Primary"
  suite: "suites/pacific/rgw/tier-1_rgw_multisite-secondary-to-primary.yaml"
  global-conf: "conf/pacific/rgw/rgw_multisite.yaml"
  platform: "rhel-8"
  rhbuild: "5.2"
  inventory:
    openstack: "conf/inventory/rhel-8-latest.yaml"
    ibmc: "conf/inventory/ibm-vpc-rhel-8-latest.yaml"
  metadata:
    - perbuild
    - tier-1
    - openstack
    - ibmc
    - rgw

- name: "Testing Rgw Single site"
  suite: "suites/pacific/rgw/tier-1_rgw.yaml"
>>>>>>> 7424828f
  global-conf: "conf/pacific/rgw/tier-0_rgw.yaml"
  platform: "rhel-8"
  rhbuild: "5.2"
  inventory:
    openstack: "conf/inventory/rhel-8-latest.yaml"
    ibmc: "conf/inventory/ibm-vpc-rhel-8-latest.yaml"
  metadata:
    - perbuild
<<<<<<< HEAD
=======
    - tier-1
    - openstack
    - ibmc
    - rgw

- name: "Testing RGW MS ssl ecpool and verifying from primary site"
  suite: "suites/pacific/rgw/tier-2_rgw_ssl_ecpool_test-ms-verify-io-from-primary.yaml"
  global-conf: "conf/pacific/rgw/ms-ec-profile-4+2-cluster.yaml"
  platform: "rhel-8"
  rhbuild: "5.2"
  inventory:
    openstack: "conf/inventory/rhel-8-latest.yaml"
    ibmc: "conf/inventory/ibm-vpc-rhel-8-latest.yaml"
  metadata:
    - perbuild
>>>>>>> 7424828f
    - tier-2
    - openstack
    - ibmc
    - rgw

<<<<<<< HEAD
- name: "Tier-2 RGW secure MultiSite RHCS 5 GA to the latest development build"
  suite: "suites/pacific/rgw/tier-1_rgw_ssl_multisite_test-upgrade-5-to-latest.yaml"
=======
- name: "Testing RGW multi-realm deployment"
  suite: "suites/pacific/rgw/tier-1_rgw_cephadm.yaml"
  global-conf: "conf/pacific/rgw/tier-1_rgw_cephadm.yaml"
  platform: "rhel-8"
  rhbuild: "5.2"
  inventory:
    openstack: "conf/inventory/rhel-8-latest.yaml"
    ibmc: "conf/inventory/ibm-vpc-rhel-8-latest.yaml"
  metadata:
    - perbuild
    - tier-2
    - openstack
    - ibmc
    - rgw

- name: "Testing extended RGW multisite primary to secondary"
  suite: "suites/pacific/rgw/tier-1-extn_rgw_multisite-primary-to-secondary.yaml"
  global-conf: "conf/pacific/rgw/rgw_multisite.yaml"
  platform: "rhel-8"
  rhbuild: "5.2"
  inventory:
    openstack: "conf/inventory/rhel-8-latest.yaml"
    ibmc: "conf/inventory/ibm-vpc-rhel-8-latest.yaml"
  metadata:
    - perbuild
    - tier-2
    - openstack
    - ibmc
    - rgw

- name: "Testing extended RGW multisite secondary to primary"
  suite: "suites/pacific/rgw/tier-1-extn_rgw_multisite-secondary-to-primary.yaml"
>>>>>>> 7424828f
  global-conf: "conf/pacific/rgw/rgw_multisite.yaml"
  platform: "rhel-8"
  rhbuild: "5.2"
  inventory:
    openstack: "conf/inventory/rhel-8-latest.yaml"
    ibmc: "conf/inventory/ibm-vpc-rhel-8-latest.yaml"
  metadata:
    - perbuild
    - tier-2
    - openstack
    - ibmc
    - rgw

<<<<<<< HEAD
- name: "Tier-2 RGW single site upgrade from 5.x GA to latest developmet build"
  suite: "suites/pacific/rgw/tier-1_rgw_ssl_test-upgrade-5-to-latest.yaml"
=======
- name: "RGW Regression testing"
  suite: "suites/pacific/rgw/tier-2_rgw_regression.yaml"
  global-conf: "conf/pacific/rgw/tier-2_rgw_regression.yaml"
  platform: "rhel-8"
  rhbuild: "5.2"
  inventory:
    openstack: "conf/inventory/rhel-8-latest.yaml"
    ibmc: "conf/inventory/ibm-vpc-rhel-8-latest.yaml"
  metadata:
    - perbuild
    - tier-2
    - openstack
    - ibmc
    - rgw

- name: "S3Tests against Red Hat RGW with SSL"
  suite: "suites/pacific/rgw/tier-2_rgw_ssl_s3tests.yaml"
  global-conf: "conf/pacific/rgw/ec-profile-4+2-cluster.yaml"
  platform: "rhel-8"
  rhbuild: "5.2"
  inventory:
    openstack: "conf/inventory/rhel-8-latest.yaml"
    ibmc: "conf/inventory/ibm-vpc-rhel-8-latest.yaml"
  metadata:
    - perbuild
    - tier-2
    - openstack
    - ibmc
    - rgw

- name: "RGW STS functionality testing"
  suite: "suites/pacific/rgw/tier-1-extn_rgw.yaml"
  global-conf: "conf/pacific/rgw/tier-0_rgw.yaml"
  platform: "rhel-8"
  rhbuild: "5.2"
  inventory:
    openstack: "conf/inventory/rhel-8-latest.yaml"
    ibmc: "conf/inventory/ibm-vpc-rhel-8-latest.yaml"
  metadata:
    - perbuild
    - tier-2
    - openstack
    - ibmc
    - rgw

- name: "RGW testing using S3CMD CLI commands"
  suite: "suites/pacific/rgw/tier-2_rgw_test-using-s3cmd.yaml"
>>>>>>> 7424828f
  global-conf: "conf/pacific/rgw/tier-0_rgw.yaml"
  platform: "rhel-8"
  rhbuild: "5.2"
  inventory:
    openstack: "conf/inventory/rhel-8-latest.yaml"
    ibmc: "conf/inventory/ibm-vpc-rhel-8-latest.yaml"
  metadata:
    - perbuild
    - tier-2
    - openstack
    - ibmc
    - rgw<|MERGE_RESOLUTION|>--- conflicted
+++ resolved
@@ -247,10 +247,6 @@
     - ibmc
     - rbd
 
-<<<<<<< HEAD
-- name: "Tier-2 RGW bucket notification on the latest development build"
-  suite: "suites/pacific/rgw/tier-2_rgw_test-bucket-notifications.yaml"
-=======
 - name: "Testing RADOS basic regression scenarios"
   suite: "suites/pacific/rados/tier-2_rados_basic_regression.yaml"
   global-conf: "conf/pacific/rados/7-node-cluster.yaml"
@@ -463,7 +459,6 @@
 
 - name: "Testing Rgw Single site"
   suite: "suites/pacific/rgw/tier-1_rgw.yaml"
->>>>>>> 7424828f
   global-conf: "conf/pacific/rgw/tier-0_rgw.yaml"
   platform: "rhel-8"
   rhbuild: "5.2"
@@ -472,8 +467,6 @@
     ibmc: "conf/inventory/ibm-vpc-rhel-8-latest.yaml"
   metadata:
     - perbuild
-<<<<<<< HEAD
-=======
     - tier-1
     - openstack
     - ibmc
@@ -489,16 +482,11 @@
     ibmc: "conf/inventory/ibm-vpc-rhel-8-latest.yaml"
   metadata:
     - perbuild
->>>>>>> 7424828f
-    - tier-2
-    - openstack
-    - ibmc
-    - rgw
-
-<<<<<<< HEAD
-- name: "Tier-2 RGW secure MultiSite RHCS 5 GA to the latest development build"
-  suite: "suites/pacific/rgw/tier-1_rgw_ssl_multisite_test-upgrade-5-to-latest.yaml"
-=======
+    - tier-2
+    - openstack
+    - ibmc
+    - rgw
+
 - name: "Testing RGW multi-realm deployment"
   suite: "suites/pacific/rgw/tier-1_rgw_cephadm.yaml"
   global-conf: "conf/pacific/rgw/tier-1_rgw_cephadm.yaml"
@@ -531,7 +519,6 @@
 
 - name: "Testing extended RGW multisite secondary to primary"
   suite: "suites/pacific/rgw/tier-1-extn_rgw_multisite-secondary-to-primary.yaml"
->>>>>>> 7424828f
   global-conf: "conf/pacific/rgw/rgw_multisite.yaml"
   platform: "rhel-8"
   rhbuild: "5.2"
@@ -545,10 +532,6 @@
     - ibmc
     - rgw
 
-<<<<<<< HEAD
-- name: "Tier-2 RGW single site upgrade from 5.x GA to latest developmet build"
-  suite: "suites/pacific/rgw/tier-1_rgw_ssl_test-upgrade-5-to-latest.yaml"
-=======
 - name: "RGW Regression testing"
   suite: "suites/pacific/rgw/tier-2_rgw_regression.yaml"
   global-conf: "conf/pacific/rgw/tier-2_rgw_regression.yaml"
@@ -596,7 +579,6 @@
 
 - name: "RGW testing using S3CMD CLI commands"
   suite: "suites/pacific/rgw/tier-2_rgw_test-using-s3cmd.yaml"
->>>>>>> 7424828f
   global-conf: "conf/pacific/rgw/tier-0_rgw.yaml"
   platform: "rhel-8"
   rhbuild: "5.2"
@@ -608,4 +590,49 @@
     - tier-2
     - openstack
     - ibmc
+    - rgw
+
+- name: "Tier-2 RGW bucket notification on the latest development build"
+  suite: "suites/pacific/rgw/tier-2_rgw_test-bucket-notifications.yaml"
+  global-conf: "conf/pacific/rgw/tier-0_rgw.yaml"
+  platform: "rhel-8"
+  rhbuild: "5.2"
+  inventory:
+    openstack: "conf/inventory/rhel-8-latest.yaml"
+    ibmc: "conf/inventory/ibm-vpc-rhel-8-latest.yaml"
+  metadata:
+    - perbuild
+    - tier-2
+    - openstack
+    - ibmc
+    - rgw
+
+- name: "Tier-2 RGW secure MultiSite RHCS 5 GA to the latest development build"
+  suite: "suites/pacific/rgw/tier-1_rgw_ssl_multisite_test-upgrade-5-to-latest.yaml"
+  global-conf: "conf/pacific/rgw/rgw_multisite.yaml"
+  platform: "rhel-8"
+  rhbuild: "5.2"
+  inventory:
+    openstack: "conf/inventory/rhel-8-latest.yaml"
+    ibmc: "conf/inventory/ibm-vpc-rhel-8-latest.yaml"
+  metadata:
+    - perbuild
+    - tier-2
+    - openstack
+    - ibmc
+    - rgw
+
+- name: "Tier-2 RGW single site upgrade from 5.x GA to latest developmet build"
+  suite: "suites/pacific/rgw/tier-1_rgw_ssl_test-upgrade-5-to-latest.yaml"
+  global-conf: "conf/pacific/rgw/tier-0_rgw.yaml"
+  platform: "rhel-8"
+  rhbuild: "5.2"
+  inventory:
+    openstack: "conf/inventory/rhel-8-latest.yaml"
+    ibmc: "conf/inventory/ibm-vpc-rhel-8-latest.yaml"
+  metadata:
+    - perbuild
+    - tier-2
+    - openstack
+    - ibmc
     - rgw
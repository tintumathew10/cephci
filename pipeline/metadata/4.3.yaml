# =====================================================================================
# Single file to specify test suites to be executed for all regression (sanity) and schedule tests
# as per defined in each stages.
# Each stage will execute in sequential pattern.
# Contains all default parameter used for execution when no override is specified.
# Parameter required to create a similar custom file is suite name, suite yaml file, global configuration file,
# platform, rhbuild, inventory and metadata information like frequency of execution, tier, cloud type, functional group and stage.
# =====================================================================================
- name: "test-rgw-core-features"
  suite: "suites/nautilus/rgw/tier-0_rgw.yaml"
  global-conf: "conf/nautilus/rgw/tier-0_rgw.yaml"
  platform: "rhel-8"
  rhbuild: "4.3"
  inventory:
    openstack: "conf/inventory/rhel-8-latest.yaml"
    ibmc: "conf/inventory/ibm-vpc-rhel-8-latest.yaml"
  metadata:
    - sanity
    - tier-0
    - openstack
    - ibmc
    - rgw
    - stage-1
- name: "test-rbd-core-features"
  suite: "suites/nautilus/rbd/tier-0_rbd.yaml"
  global-conf: "conf/nautilus/rbd/tier-0_rbd.yaml"
  platform: "rhel-8"
  rhbuild: "4.3"
  inventory:
    openstack: "conf/inventory/rhel-8-latest.yaml"
    ibmc: "conf/inventory/ibm-vpc-rhel-8-latest.yaml"
  metadata:
    - sanity
    - tier-0
    - openstack
    - ibmc
    - rbd
    - stage-1
- name: "test-cephfs-core-features"
  suite: "suites/nautilus/cephfs/tier-0_fs.yaml"
  global-conf: "conf/nautilus/cephfs/tier-0_fs.yaml"
  platform: "rhel-7"
  rhbuild: "4.3"
  inventory:
    openstack: "conf/inventory/rhel-7.9-server-x86_64.yaml"
    ibmc: "conf/inventory/ibm-vpc-rhel-7.9-minimal-amd64-3.yaml"
  metadata:
    - sanity
    - tier-0
    - openstack
    - ibmc
    - cephfs
    - stage-1
- name: "test-rhceph-image-on-rhel-7"
  suite: "suites/nautilus/ansible/tier-0_deploy_containerized_ceph.yaml"
  global-conf: "conf/nautilus/ansible/tier-0_deploy.yaml"
  platform: "rhel-7"
  rhbuild: "4.3"
  inventory:
    openstack: "conf/inventory/rhel-7.9-server-x86_64.yaml"
    ibmc: "conf/inventory/ibm-vpc-rhel-7.9-minimal-amd64-3.yaml"
  metadata:
    - sanity
    - tier-0
    - openstack
    - ibmc
    - dmfg
    - stage-2
- name: "test-rhceph-image-on-rhel-8"
  suite: "suites/nautilus/ansible/tier-0_deploy_containerized_ceph.yaml"
  global-conf: "conf/nautilus/ansible/tier-0_deploy.yaml"
  platform: "rhel-8"
  rhbuild: "4.3"
  inventory:
    openstack: "conf/inventory/rhel-8-latest.yaml"
    ibmc: "conf/inventory/ibm-vpc-rhel-8-latest.yaml"
  metadata:
    - sanity
    - tier-0
    - openstack
    - ibmc
    - dmfg
    - stage-2
- name: "test-rhceph-rhel-7-rpm"
  suite: "suites/nautilus/ansible/tier-0_deploy_rpm_ceph.yaml"
  global-conf: "conf/nautilus/ansible/tier-0_deploy.yaml"
  platform: "rhel-7"
  rhbuild: "4.3"
  inventory:
    openstack: "conf/inventory/rhel-7.9-server-x86_64.yaml"
    ibmc: "conf/inventory/ibm-vpc-rhel-7.9-minimal-amd64-3.yaml"
  metadata:
    - sanity
    - tier-0
    - openstack
    - ibmc
    - dmfg
    - stage-2
- name: "test-rhceph-rhel-8-rpm"
  suite: "suites/nautilus/ansible/tier-0_deploy_rpm_ceph.yaml"
  global-conf: "conf/nautilus/ansible/tier-0_deploy.yaml"
  platform: "rhel-8"
  rhbuild: "4.3"
  inventory:
    openstack: "conf/inventory/rhel-8-latest.yaml"
    ibmc: "conf/inventory/ibm-vpc-rhel-8-latest.yaml"
  metadata:
    - sanity
    - tier-0
    - openstack
    - ibmc
    - dmfg
    - stage-2
- name: "test-cephfs-extended-mat"
  suite: "suites/nautilus/cephfs/tier-1_fs.yaml"
  global-conf: "conf/nautilus/cephfs/tier-1_fs.yaml"
  platform: "rhel-8"
  rhbuild: "4.3"
  inventory:
    openstack: "conf/inventory/rhel-8-latest.yaml"
    ibmc: "conf/inventory/ibm-vpc-rhel-8-latest.yaml"
  metadata:
    - sanity
    - tier-1
    - openstack
    - ibmc
    - cephfs
    - stage-1
- name: "test-rbd-extended-mat"
  suite: "suites/nautilus/rbd/tier-1_rbd.yaml"
  global-conf: "conf/nautilus/rbd/tier-0_rbd.yaml"
  platform: "rhel-8"
  rhbuild: "4.3"
  inventory:
    openstack: "conf/inventory/rhel-8-latest.yaml"
    ibmc: "conf/inventory/ibm-vpc-rhel-8-latest.yaml"
  metadata:
    - sanity
    - tier-1
    - openstack
    - ibmc
    - rbd
    - stage-1
- name: "test-rgw-ssl-rpm"
  suite: "suites/nautilus/rgw/tier-1_rgw_ssl_regression.yaml"
  global-conf: "conf/nautilus/rgw/tier-1_rgw.yaml"
  platform: "rhel-7"
  rhbuild: "4.3"
  inventory:
    openstack: "conf/inventory/rhel-7.9-server-x86_64.yaml"
    ibmc: "conf/inventory/ibm-vpc-rhel-7.9-minimal-amd64-3.yaml"
  metadata:
    - sanity
    - tier-1
    - openstack
    - ibmc
    - rgw
    - stage-1
- name: "test-upgrade-on-container-based-deployments"
  suite: "suites/nautilus/upgrades/tier-1_upgrade_container.yaml"
  global-conf: "conf/nautilus/upgrades/tier-1_upgrade.yaml"
  platform: "rhel-8"
  rhbuild: "4.3"
  inventory:
    openstack: "conf/inventory/rhel-8-latest.yaml"
    ibmc: "conf/inventory/ibm-vpc-rhel-8-latest.yaml"
  metadata:
    - sanity
    - tier-1
    - openstack
    - ibmc
    - upgrades
    - dmfg
    - stage-1
- name: "test-rbd-mirror-functionality"
  suite: "suites/nautilus/rbd/tier-1_rbd_mirror.yaml"
  global-conf: "conf/nautilus/rbd/tier-1_rbd_mirror.yaml"
  platform: "rhel-8"
  rhbuild: "4.3"
  inventory:
    openstack: "conf/inventory/rhel-8-latest.yaml"
    ibmc: "conf/inventory/ibm-vpc-rhel-8-latest.yaml"
  metadata:
    - sanity
    - tier-1
    - openstack
    - ibmc
    - rbd
    - stage-2
- name: "test-rgw-single-site"
  suite: "suites/nautilus/rgw/tier-1_rgw.yaml"
  global-conf: "conf/nautilus/rgw/tier-1_rgw.yaml"
  platform: "rhel-7"
  rhbuild: "4.3"
  inventory:
    openstack: "conf/inventory/rhel-7.9-server-x86_64.yaml"
    ibmc: "conf/inventory/ibm-vpc-rhel-7.9-minimal-amd64-3.yaml"
  metadata:
    - sanity
    - tier-1
    - openstack
    - ibmc
    - rgw
    - stage-2
- name: "test-rgw-ssl-image"
  suite: "suites/nautilus/rgw/tier-1_rgw_ssl_containerized-regression.yaml"
  global-conf: "conf/nautilus/rgw/tier-1_rgw.yaml"
  platform: "rhel-8"
  rhbuild: "4.3"
  inventory:
    openstack: "conf/inventory/rhel-8-latest.yaml"
    ibmc: "conf/inventory/ibm-vpc-rhel-8-latest.yaml"
  metadata:
    - sanity
    - tier-1
    - openstack
    - ibmc
    - rgw
    - stage-2
- name: "test-upgrade-of-rpm-based-deployments"
  suite: "suites/nautilus/upgrades/tier-1_upgrade_rpm.yaml"
  global-conf: "conf/nautilus/upgrades/tier-1_upgrade.yaml"
  platform: "rhel-7"
  rhbuild: "4.3"
  inventory:
    openstack: "conf/inventory/rhel-7.9-server-x86_64.yaml"
    ibmc: "conf/inventory/ibm-vpc-rhel-7.9-minimal-amd64-3.yaml"
  metadata:
    - sanity
    - tier-1
    - openstack
    - ibmc
    - upgrades
    - dmfg
    - stage-3
- name: "test-rgw-single-site-upgrade"
  suite: "suites/nautilus/rgw/tier-1_rgw_test-4x-upgrade-to-latest.yaml"
  global-conf: "conf/nautilus/rgw/tier-0_rgw.yaml"
  platform: "rhel-8"
  rhbuild: "4.3"
  inventory:
    openstack: "conf/inventory/rhel-8-latest.yaml"
    ibmc: "conf/inventory/ibm-vpc-rhel-8-latest.yaml"
  metadata:
    - sanity
    - tier-1
    - openstack
    - ibmc
    - rgw
    - stage-3
- name: "test-rgw-multi-site-secondary-to-primary"
  suite: "suites/nautilus/rgw/tier-1_rgw_multisite-secondary-to-primary.yaml"
  global-conf: "conf/nautilus/rgw/tier-1_rgw_multisite.yaml"
  platform: "rhel-8"
  rhbuild: "4.3"
  inventory:
    openstack: "conf/inventory/rhel-8-latest.yaml"
    ibmc: "conf/inventory/ibm-vpc-rhel-8-latest.yaml"
  metadata:
    - sanity
    - tier-1
    - openstack
    - ibmc
    - rgw
    - stage-3
- name: "test-rgw-ecpool-multisite-primary-to-secondary"
  suite: "suites/nautilus/rgw/tier-1_rgw_ecpool_verifying-data-from-primary.yaml"
  global-conf: "conf/nautilus/rgw/ms-ec-profile-4+2-cluster.yaml"
  platform: "rhel-7"
  rhbuild: "4.3"
  inventory:
    openstack: "conf/inventory/rhel-7.9-server-x86_64.yaml"
    ibmc: "conf/inventory/ibm-vpc-rhel-7.9-minimal-amd64-3.yaml"
  metadata:
    - sanity
    - tier-1
    - openstack
    - ibmc
    - rgw
    - stage-3
- name: "test-rhceph-rhel-7-rpm-deployment-psi-only"
  suite: "suites/nautilus/ansible/tier-1_deploy.yaml"
  global-conf: "conf/nautilus/ansible/tier-1_deploy.yaml"
  platform: "rhel-7"
  rhbuild: "4.3"
  inventory:
    openstack: "conf/inventory/rhel-7.9-server-x86_64.yaml"
    ibmc: "conf/inventory/ibm-vpc-rhel-7.9-minimal-amd64-3.yaml"
  metadata:
    - sanity
    - tier-1
    - openstack
    - openstack-only
    - dmfg
    - stage-1
- name: "test-rgw-multisite-secondary-to-primary-tier-1-extd"
  suite: "suites/nautilus/rgw/tier-1-extn_rgw_multisite-secondary-to-primary.yaml"
  global-conf: "conf/nautilus/rgw/tier-1_rgw_multisite.yaml"
  platform: "rhel-8"
  rhbuild: "4.3"
  inventory:
    openstack: "conf/inventory/rhel-8-latest.yaml"
    ibmc: "conf/inventory/ibm-vpc-rhel-8-latest.yaml"
  metadata:
    - sanity
    - tier-2
    - openstack
    - ibmc
    - rgw
    - stage-1
- name: "test-rgw-tier-1-extd"
  suite: "suites/nautilus/rgw/tier-1-extn_rgw.yaml"
  global-conf: "conf/nautilus/rgw/tier-1_rgw.yaml"
  platform: "rhel-8"
  rhbuild: "4.3"
  inventory:
    openstack: "conf/inventory/rhel-8-latest.yaml"
    ibmc: "conf/inventory/ibm-vpc-rhel-8-latest.yaml"
  metadata:
    - sanity
    - tier-2
    - openstack
    - ibmc
    - rgw
    - stage-1
- name: "test-upgrade-disk-scenarios-rpm"
  suite: "suites/nautilus/upgrades/tier-2_upgrade_test-disk-scenarios-rpm.yaml"
  global-conf: "conf/nautilus/upgrades/tier-2_upgrade.yaml"
  platform: "rhel-7"
  rhbuild: "4.3"
  inventory:
    openstack: "conf/inventory/rhel-7-latest.yaml"
    ibmc: "conf/inventory/ibm-vpc-rhel-7-latest.yaml"
  metadata:
    - sanity
    - tier-2
    - openstack
    - ibmc
    - upgrades
    - dmfg
    - stage-1
- name: "test-upgrade-ceph-custom-name"
  suite: "suites/nautilus/upgrades/tier-2_upgrade_ceph-custom-name.yaml"
  global-conf: "conf/nautilus/upgrades/upgrades.yaml"
  platform: "rhel-7"
  rhbuild: "4.3"
  inventory:
    openstack: "conf/inventory/rhel-7-latest.yaml"
    ibmc: "conf/inventory/ibm-vpc-rhel-7-latest.yaml"
  metadata:
    - sanity
    - tier-2
    - openstack
    - ibmc
    - upgrades
    - dmfg
    - stage-2
- name: "test-upgrade-disk-scenarios-container"
  suite: "suites/nautilus/upgrades/tier-2_upgrade_test-disk-scenarios-container.yaml"
  global-conf: "conf/nautilus/upgrades/tier-2_upgrade.yaml"
  platform: "rhel-7"
  rhbuild: "4.3"
  inventory:
    openstack: "conf/inventory/rhel-7-latest.yaml"
    ibmc: "conf/inventory/ibm-vpc-rhel-7-latest.yaml"
  metadata:
    - sanity
    - tier-2
    - openstack
    - ibmc
    - upgrades
    - dmfg
    - stage-2
- name: "test-upgrade-filestore-to-bluestore"
  suite: "suites/nautilus/upgrades/tier-2_upgrade_test-filestore-to-bluestore.yaml"
  global-conf: "conf/nautilus/upgrades/upgrades.yaml"
  platform: "rhel-7"
  rhbuild: "4.3"
  inventory:
    openstack: "conf/inventory/rhel-7-latest.yaml"
    ibmc: "conf/inventory/ibm-vpc-rhel-7-latest.yaml"
  metadata:
    - sanity
    - tier-2
    - openstack
    - ibmc
    - upgrades
    - dmfg
    - stage-2
- name: "test-upgrade-skip-tags-wait-for-osds"
  suite: "suites/nautilus/upgrades/tier-2_upgrade_skip-tags-wait-for-osds.yaml"
  global-conf: "conf/nautilus/upgrades/tier-2_upgrade_skip-tags-wait-for-osds.yaml"
  platform: "rhel-7"
  rhbuild: "4.3"
  inventory:
    openstack: "conf/inventory/rhel-7-latest.yaml"
    ibmc: "conf/inventory/ibm-vpc-rhel-7-latest.yaml"
  metadata:
    - sanity
    - tier-2
    - openstack
    - ibmc
    - upgrades
    - dmfg
    - stage-2
- name: "test-rgw_singlesite_to_multisite-tier-2"
  suite: "suites/nautilus/rgw/tier-2_rgw_singlesite_to_multisite.yaml"
  global-conf: "conf/nautilus/rgw/tier-1_rgw_multisite.yaml"
  platform: "rhel-8"
  rhbuild: "4.3"
  inventory:
    openstack: "conf/inventory/rhel-8-latest.yaml"
    ibmc: "conf/inventory/ibm-vpc-rhel-8-latest.yaml"
  metadata:
    - sanity
    - tier-2
    - openstack
    - ibmc
    - rgw
    - stage-2
- name: "test-rgw-multisite-primary-to-secondary-tier-1-extd"
  suite: "suites/nautilus/rgw/tier-1-extn_rgw_multisite-primary-to-secondary.yaml"
  global-conf: "conf/nautilus/rgw/tier-1_rgw_multisite.yaml"
  platform: "rhel-7"
  rhbuild: "4.3"
  inventory:
    openstack: "conf/inventory/rhel-7.9-server-x86_64.yaml"
    ibmc: "conf/inventory/ibm-vpc-rhel-7.9-minimal-amd64-3.yaml"
  metadata:
    - sanity
    - tier-2
    - openstack
    - ibmc
    - rgw
    - stage-3
- name: "test-upgrade-rpm-to-container-lvm"
  suite: "suites/nautilus/upgrades/tier-2_upgrade_test-rpm-to-container-lvm.yaml"
  global-conf: "conf/nautilus/upgrades/tier-2_upgrade.yaml"
  platform: "rhel-7"
  rhbuild: "4.3"
  inventory:
    openstack: "conf/inventory/rhel-7-latest.yaml"
    ibmc: "conf/inventory/ibm-vpc-rhel-7-latest.yaml"
  metadata:
    - sanity
    - tier-2
    - openstack
    - ibmc
    - upgrades
    - dmfg
    - stage-3
- name: "test-upgrade-with-tags"
  suite: "suites/nautilus/upgrades/tier-2_upgrade_with-tags.yaml"
  global-conf: "conf/nautilus/upgrades/tier-2_upgrade.yaml"
  platform: "rhel-7"
  rhbuild: "4.3"
  inventory:
    openstack: "conf/inventory/rhel-7-latest.yaml"
    ibmc: "conf/inventory/ibm-vpc-rhel-7-latest.yaml"
  metadata:
    - sanity
    - tier-2
    - openstack
    - ibmc
    - upgrades
    - dmfg
    - stage-3
- name: "test-rgw-multisite-4x-upgrade"
  suite: "suites/nautilus/rgw/tier-1_rgw_multisite_test-upgrade-4.x-to-latest.yaml"
  global-conf: "conf/nautilus/rgw/tier-1_rgw_multisite.yaml"
  platform: "rhel-7"
  rhbuild: "4.3"
  inventory:
    openstack: "conf/inventory/rhel-7-latest.yaml"
    ibmc: "conf/inventory/ibm-vpc-rhel-7-latest.yaml"
  metadata:
    - sanity
    - tier-2
    - openstack
    - ibmc
    - rgw
    - stage-3
- name: "test-deploy-ceph-rpms-psi-only"
  suite: "suites/nautilus/ansible/tier-2_deploy_test-ceph-rpms.yaml"
  global-conf: "conf/nautilus/ansible/tier-2_deploy.yaml"
  platform: "rhel-7"
  rhbuild: "4.3"
  inventory:
    openstack: "conf/inventory/rhel-7-latest.yaml"
    ibmc: "conf/inventory/ibm-vpc-rhel-7-latest.yaml"
  metadata:
    - sanity
    - tier-1
    - openstack
    - openstack-only
    - dmfg
    - stage-1
#Cron pipeline test suite for 4.3 to run as schedule
- name: "test-multipath-upgrade-to-4-latest"
  suite: "suites/nautilus/upgrades/tier-2_upgrade_test-multi-path-upgrade-to-4-latest.yaml"
  global-conf: "conf/nautilus/upgrades/tier-2_upgrade.yaml"
  platform: "rhel-7"
  rhbuild: "4.3"
  inventory:
    openstack: "conf/inventory/rhel-7-latest.yaml"
  metadata:
    - schedule
    - tier-2
    - openstack-only
    - upgrades
    - dmfg
    - stage-1
- name: "bucket_lc_multipart_object_expired"
  suite: "suites/nautilus/rgw/tier-2_rgw_bucket_lc_multipart_object_expired.yaml"
  global-conf: "conf/nautilus/rgw/5-node-cluster.yaml"
  platform: "rhel-8"
  rhbuild: "4.3"
  inventory:
    openstack: "conf/inventory/rhel-8-latest.yaml"
    ibmc: "conf/inventory/ibm-vpc-rhel-8-latest.yaml"
  metadata:
    - sanity
    - tier-2
    - openstack
    - ibmc
    - rgw
    - stage-1

- name: "lc_process_for_single_bucket "
  suite: "suites/nautilus/rgw/tier-2_rgw-single-bucket-process.yaml"
  global-conf: "conf/nautilus/rgw/tier-0_rgw.yaml"
  platform: "rhel-8"
  rhbuild: "4.3"
  inventory:
    openstack: "conf/inventory/rhel-8-latest.yaml"
    ibmc: "conf/inventory/ibm-vpc-rhel-8-latest.yaml"
  metadata:
    - sanity
    - tier-2
    - openstack
    - ibmc
    - rgw
    - stage-1

- name: "test rgw ssl upgrade 4 to latest"
  suite: "suites/nautilus/rgw/tier-1_rgw_ssl_test-upgrade-4-to-latest.yaml"
  global-conf: "conf/nautilus/rgw/5-node-cluster.yaml"
  platform: "rhel-7"
  rhbuild: "4.3"
  inventory:
    openstack: "conf/inventory/rhel-7-latest.yaml"
    ibmc: "conf/inventory/ibm-vpc-rhel-7-latest.yaml"
  metadata:
    - schedule
    - tier-2
    - openstack
    - ibmc
    - rgw
    - stage-1

- name: "test rgw 4x ganesha upgrade to latest"
  suite: "suites/nautilus/rgw/tier-2_rgw_test-4x-ganesha-upgrade-to-latest.yaml"
  global-conf: "conf/nautilus/rgw/tier-2_rgw_ganesha.yaml"
  platform: "rhel-7"
  rhbuild: "4.3"
  inventory:
    openstack: "conf/inventory/rhel-7-latest.yaml"
    ibmc: "conf/inventory/ibm-vpc-rhel-7-latest.yaml"
  metadata:
    - schedule
    - tier-2
    - openstack
    - ibmc
    - rgw
    - stage-2

- name: "test-rgw-lc-expiration-multiple-bucket"
  suite: "suites/nautilus/rgw/tier-1_rgw_test-lc-multiple-bucket.yaml"
  global-conf: "conf/nautilus/rgw/tier-0_rgw.yaml"
  platform: "rhel-8"
  rhbuild: "4.3"
  inventory:
    openstack: "conf/inventory/rhel-8-latest.yaml"
    ibmc: "conf/inventory/ibm-vpc-rhel-8-latest.yaml"
  metadata:
    - schedule
    - tier-1
    - openstack
    - ibmc
    - rgw
    - stage-1

- name: "test-rgw-ms-lc-from-secondary"
  suite: "suites/nautilus/rgw/tier-2_rgw_multisite_test-bucket-lifecycle-secondary-to-primary.yaml"
  global-conf: "conf/nautilus/rgw/tier-1_rgw_multisite.yaml"
  platform: "rhel-8"
  rhbuild: "4.3"
  inventory:
    openstack: "conf/inventory/rhel-8-latest.yaml"
    ibmc: "conf/inventory/ibm-vpc-rhel-8-latest.yaml"
  metadata:
    - schedule
    - tier-2
    - openstack
    - ibmc
    - rgw
    - stage-2

- name: "test-rgw-ms-lc-from-primary"
  suite: "suites/nautilus/rgw/tier-2_rgw_multisite_test-bucket-lifecycle-primary-to-secondary.yaml"
  global-conf: "conf/nautilus/rgw/tier-1_rgw_multisite.yaml"
  platform: "rhel-8"
  rhbuild: "4.3"
  inventory:
    openstack: "conf/inventory/rhel-8-latest.yaml"
    ibmc: "conf/inventory/ibm-vpc-rhel-8-latest.yaml"
  metadata:
    - schedule
    - tier-2
    - openstack
    - ibmc
    - rgw
    - stage-2

- name: "test-rgw-ms-metadata-sync"
  suite: "suites/nautilus/rgw/tier-2_rgw_test-multisite-metadata-sync.yaml"
  global-conf: "conf/nautilus/rgw/tier-1_rgw_multisite.yaml"
  platform: "rhel-8"
  rhbuild: "4.3"
  inventory:
    openstack: "conf/inventory/rhel-8-latest.yaml"
    ibmc: "conf/inventory/ibm-vpc-rhel-8-latest.yaml"
  metadata:
    - sanity
    - tier-2
    - openstack
    - ibmc
    - rgw
    - stage-3

- name: "test-rgw-image-bucket-lifecycle-and-listing"
  suite: "suites/nautilus/rgw/tier-2_rgw_image_test-bucket-lifecycle-and-listing.yaml"
  global-conf: "conf/nautilus/rgw/5-node-cluster.yaml"
  platform: "rhel-8"
  rhbuild: "4.3"
  inventory:
    openstack: "conf/inventory/rhel-8-latest.yaml"
    ibmc: "conf/inventory/ibm-vpc-rhel-8-latest.yaml"
  metadata:
    - sanity
    - tier-2
    - openstack
    - ibmc
    - rgw
    - stage-4

- name: "test-rgw-bucket-object-stats"
  suite: "suites/nautilus/rgw/tier-2_rgw_s3cmd_test-bucket-object-stats.yaml"
  global-conf: "conf/nautilus/rgw/5-node-cluster.yaml"
  platform: "rhel-8"
  rhbuild: "4.3"
  inventory:
    openstack: "conf/inventory/rhel-8-latest.yaml"
    ibmc: "conf/inventory/ibm-vpc-rhel-8-latest.yaml"
  metadata:
    - sanity
    - tier-2
    - openstack
    - ibmc
    - rgw
    - stage-4

- name: "test-rgw-s3tests"
  suite: "suites/nautilus/rgw/tier-2_rgw_s3tests.yaml"
  global-conf: "conf/nautilus/rgw/ec-profile-4+2-cluster.yaml"
  platform: "rhel-8"
  rhbuild: "4.3"
  inventory:
    openstack: "conf/inventory/rhel-8-latest.yaml"
    ibmc: "conf/inventory/ibm-vpc-rhel-8-latest.yaml"
  metadata:
    - sanity
    - tier-2
    - openstack
    - ibmc
    - rgw
    - stage-4

- name: "test-rgw-bucket-acls-and-links"
  suite: "suites/nautilus/rgw/tier-2_rgw_test-bucket-acls-and-links.yaml"
  global-conf: "conf/nautilus/rgw/5-node-cluster.yaml"
  platform: "rhel-8"
  rhbuild: "4.3"
  inventory:
    openstack: "conf/inventory/rhel-8-latest.yaml"
    ibmc: "conf/inventory/ibm-vpc-rhel-8-latest.yaml"
  metadata:
    - sanity
    - tier-2
    - openstack
    - ibmc
    - rgw
    - stage-4

- name: "test-rgw-bucket-notifications"
  suite: "suites/nautilus/rgw/tier-2_rgw_test-bucket-notifications.yaml"
  global-conf: "conf/nautilus/rgw/5-node-cluster.yaml"
  platform: "rhel-8"
  rhbuild: "4.3"
  inventory:
    openstack: "conf/inventory/rhel-8-latest.yaml"
    ibmc: "conf/inventory/ibm-vpc-rhel-8-latest.yaml"
  metadata:
    - sanity
    - tier-2
    - openstack
    - ibmc
    - rgw
    - stage-4

- name: "test-rgw-bucket-bucket-ops-and-versioning"
  suite: "suites/nautilus/rgw/tier-2_rgw_test-bucket-ops-and-versioning.yaml"
  global-conf: "conf/nautilus/rgw/5-node-cluster.yaml"
  platform: "rhel-8"
  rhbuild: "4.3"
  inventory:
    openstack: "conf/inventory/rhel-8-latest.yaml"
    ibmc: "conf/inventory/ibm-vpc-rhel-8-latest.yaml"
  metadata:
    - sanity
    - tier-2
    - openstack
    - ibmc
    - rgw
    - stage-5

<<<<<<< HEAD
- name: "test-rgw-quota-management"
  suite: "suites/nautilus/rgw/tier-2_rgw_test-quota-management.yaml"
=======
- name: "test-rgw-lc-expiration-with-prefix-as-special-character"
  suite: "suites/nautilus/rgw/tier-2_rgw_test-lc-prefix.yaml"
>>>>>>> 462b7ba5
  global-conf: "conf/nautilus/rgw/tier-0_rgw.yaml"
  platform: "rhel-8"
  rhbuild: "4.3"
  inventory:
    openstack: "conf/inventory/rhel-8-latest.yaml"
    ibmc: "conf/inventory/ibm-vpc-rhel-8-latest.yaml"
  metadata:
    - schedule
    - tier-2
    - openstack
    - ibmc
    - rgw
<<<<<<< HEAD
    - stage-5
=======
    - stage-1
>>>>>>> 462b7ba5
<|MERGE_RESOLUTION|>--- conflicted
+++ resolved
@@ -734,13 +734,24 @@
     - rgw
     - stage-5
 
-<<<<<<< HEAD
+- name: "test-rgw-lc-expiration-with-prefix-as-special-character"
+  suite: "suites/nautilus/rgw/tier-2_rgw_test-lc-prefix.yaml"
+  global-conf: "conf/nautilus/rgw/tier-0_rgw.yaml"
+  platform: "rhel-8"
+  rhbuild: "4.3"
+  inventory:
+    openstack: "conf/inventory/rhel-8-latest.yaml"
+    ibmc: "conf/inventory/ibm-vpc-rhel-8-latest.yaml"
+  metadata:
+    - schedule
+    - tier-2
+    - openstack
+    - ibmc
+    - rgw
+    - stage-1
+
 - name: "test-rgw-quota-management"
   suite: "suites/nautilus/rgw/tier-2_rgw_test-quota-management.yaml"
-=======
-- name: "test-rgw-lc-expiration-with-prefix-as-special-character"
-  suite: "suites/nautilus/rgw/tier-2_rgw_test-lc-prefix.yaml"
->>>>>>> 462b7ba5
   global-conf: "conf/nautilus/rgw/tier-0_rgw.yaml"
   platform: "rhel-8"
   rhbuild: "4.3"
@@ -753,8 +764,4 @@
     - openstack
     - ibmc
     - rgw
-<<<<<<< HEAD
-    - stage-5
-=======
-    - stage-1
->>>>>>> 462b7ba5
+    - stage-5
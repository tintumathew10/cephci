--- conflicted
+++ resolved
@@ -1255,11 +1255,6 @@
                 LOG.info(
                     f"Validated - Namespace {nsid} has correct visibility: {ns_visibility}"
                 )
-            else:
-<<<<<<< HEAD
-=======
-                # LOG.info("esle")
->>>>>>> 47d1d0f8
                 LOG.error(
                     f"NS {nsid} of {subnqn} has wrong visibility.Expected {expected_visibility} got{ns_visibility}"
                 )
